/*
Copyright Suzhou Tongji Fintech Research Institute 2017 All Rights Reserved.
Licensed under the Apache License, Version 2.0 (the "License");
you may not use this file except in compliance with the License.
You may obtain a copy of the License at

	http://www.apache.org/licenses/LICENSE-2.0

Unless required by applicable law or agreed to in writing, software
distributed under the License is distributed on an "AS IS" BASIS,
WITHOUT WARRANTIES OR CONDITIONS OF ANY KIND, either express or implied.
See the License for the specific language governing permissions and
limitations under the License.
*/

package sm2

// reference to ecdsa
import (
	"bytes"
	"crypto"
	"crypto/aes"
	"crypto/cipher"
	"crypto/elliptic"
	"crypto/rand"
	"crypto/sha512"
	"encoding/asn1"
	"encoding/binary"
	"errors"
	"io"
	"math/big"

	"github.com/tjfoc/gmsm/sm3"
)

const (
	aesIV = "IV for <SM2> CTR"
)

type PublicKey struct {
	elliptic.Curve
	X, Y *big.Int
}

type PrivateKey struct {
	PublicKey
	D *big.Int
}

type sm2Signature struct {
	R, S *big.Int
}

// The SM2's private key contains the public key
func (priv *PrivateKey) Public() crypto.PublicKey {
	return &priv.PublicKey
}

func SignDigitToSignData(r, s *big.Int) ([]byte, error) {
	return asn1.Marshal(sm2Signature{r, s})
}

func SignDataToSignDigit(sign []byte) (*big.Int, *big.Int, error) {
	var sm2Sign sm2Signature

	_, err := asn1.Unmarshal(sign, &sm2Sign)
	if err != nil {
		return nil, nil, err
	}
	return sm2Sign.R, sm2Sign.S, nil
}

// sign format = 30 + len(z) + 02 + len(r) + r + 02 + len(s) + s, z being what follows its size, ie 02+len(r)+r+02+len(s)+s
func (priv *PrivateKey) Sign(rand io.Reader, msg []byte, opts crypto.SignerOpts) ([]byte, error) {
	r, s, err := Sign(priv, msg)
	if err != nil {
		return nil, err
	}
	return asn1.Marshal(sm2Signature{r, s})
}

func (priv *PrivateKey) Decrypt(data []byte) ([]byte, error) {
	return Decrypt(priv, data)
}

func (pub *PublicKey) Verify(msg []byte, sign []byte) bool {
	var sm2Sign sm2Signature

	_, err := asn1.Unmarshal(sign, &sm2Sign)
	if err != nil {
		return false
	}
	return Verify(pub, msg, sm2Sign.R, sm2Sign.S)
}

func (pub *PublicKey) Encrypt(data []byte) ([]byte, error) {
	return Encrypt(pub, data)
}

var one = new(big.Int).SetInt64(1)

func intToBytes(x int) []byte {
	var buf = make([]byte, 4)

	binary.BigEndian.PutUint32(buf, uint32(x))
	return buf
}

func kdf(x, y []byte, length int) ([]byte, bool) {
	var c []byte

	ct := 1
	h := sm3.New()
	x = append(x, y...)
	for i, j := 0, (length+31)/32; i < j; i++ {
		h.Reset()
		h.Write(x)
		h.Write(intToBytes(ct))
		hash := h.Sum(nil)
		if i+1 == j && length%32 != 0 {
			c = append(c, hash[:length%32]...)
		} else {
			c = append(c, hash...)
		}
		ct++
	}
	for i := 0; i < length; i++ {
		if c[i] != 0 {
			return c, true
		}
	}
	return c, false
}

func randFieldElement(c elliptic.Curve, rand io.Reader) (k *big.Int, err error) {
	params := c.Params()
	b := make([]byte, params.BitSize/8+8)
	_, err = io.ReadFull(rand, b)
	if err != nil {
		return
	}
	k = new(big.Int).SetBytes(b)
	n := new(big.Int).Sub(params.N, one)
	k.Mod(k, n)
	k.Add(k, one)
	return
}

func GenerateKey() (*PrivateKey, error) {
	c := P256Sm2()
	k, err := randFieldElement(c, rand.Reader)
	if err != nil {
		return nil, err
	}
	priv := new(PrivateKey)
	priv.PublicKey.Curve = c
	priv.D = k
	priv.PublicKey.X, priv.PublicKey.Y = c.ScalarBaseMult(k.Bytes())
	return priv, nil
}

var errZeroParam = errors.New("zero parameter")

func Sign(priv *PrivateKey, hash []byte) (r, s *big.Int, err error) {
	entropylen := (priv.Curve.Params().BitSize + 7) / 16
	if entropylen > 32 {
		entropylen = 32
	}
	entropy := make([]byte, entropylen)
	_, err = io.ReadFull(rand.Reader, entropy)
	if err != nil {
		return
	}

	// Initialize an SHA-512 hash context; digest ...
	md := sha512.New()
	md.Write(priv.D.Bytes()) // the private key,
	md.Write(entropy)        // the entropy,
	md.Write(hash)           // and the input hash;
	key := md.Sum(nil)[:32]  // and compute ChopMD-256(SHA-512),
	// which is an indifferentiable MAC.

	// Create an AES-CTR instance to use as a CSPRNG.
	block, err := aes.NewCipher(key)
	if err != nil {
		return nil, nil, err
	}

	// Create a CSPRNG that xors a stream of zeros with
	// the output of the AES-CTR instance.
	csprng := cipher.StreamReader{
		R: zeroReader,
		S: cipher.NewCTR(block, []byte(aesIV)),
	}

	// See [NSA] 3.4.1
	c := priv.PublicKey.Curve
	N := c.Params().N
	if N.Sign() == 0 {
		return nil, nil, errZeroParam
	}
	var k *big.Int
	e := new(big.Int).SetBytes(hash)
	for { // 调整算法细节以实现SM2
		for {
			k, err = randFieldElement(c, csprng)
			if err != nil {
				r = nil
				return
			}
			r, _ = priv.Curve.ScalarBaseMult(k.Bytes())
			r.Add(r, e)
			r.Mod(r, N)
			if r.Sign() != 0 {
				break
			}
			if t := new(big.Int).Add(r, k); t.Cmp(N) == 0 {
				break
			}
		}
		rD := new(big.Int).Mul(priv.D, r)
		s = new(big.Int).Sub(k, rD)
		d1 := new(big.Int).Add(priv.D, one)
		d1Inv := new(big.Int).ModInverse(d1, N)
		s.Mul(s, d1Inv)
		s.Mod(s, N)
		if s.Sign() != 0 {
			break
		}
	}
	return
}

func Verify(pub *PublicKey, hash []byte, r, s *big.Int) bool {
	c := pub.Curve
	N := c.Params().N

	if r.Sign() <= 0 || s.Sign() <= 0 {
		return false
	}
	if r.Cmp(N) >= 0 || s.Cmp(N) >= 0 {
		return false
	}

	// 调整算法细节以实现SM2
	t := new(big.Int).Add(r, s)
	t.Mod(t, N)
	if t.Sign() == 0 {
		return false
	}

	var x *big.Int
	x1, y1 := c.ScalarBaseMult(s.Bytes())
	x2, y2 := c.ScalarMult(pub.X, pub.Y, t.Bytes())
	x, _ = c.Add(x1, y1, x2, y2)

	e := new(big.Int).SetBytes(hash)
	x.Add(x, e)
	x.Mod(x, N)
	return x.Cmp(r) == 0
}

func Sm2Sign(priv *PrivateKey, msg, uid []byte) (r, s *big.Int, err error) {
	za, err := ZA(&priv.PublicKey, uid)
	if err != nil {
		return nil, nil, err
	}
	e, err := msgHash(za, msg)
	if err != nil {
		return nil, nil, err
	}
	c := priv.PublicKey.Curve
	N := c.Params().N
	if N.Sign() == 0 {
		return nil, nil, errZeroParam
	}
	var k *big.Int
	for { // 调整算法细节以实现SM2
		for {
			k, err = randFieldElement(c, rand.Reader)
			if err != nil {
				r = nil
				return
			}
			r, _ = priv.Curve.ScalarBaseMult(k.Bytes())
			r.Add(r, e)
			r.Mod(r, N)
			if r.Sign() != 0 {
				break
			}
			if t := new(big.Int).Add(r, k); t.Cmp(N) == 0 {
				break
			}
		}
		rD := new(big.Int).Mul(priv.D, r)
		s = new(big.Int).Sub(k, rD)
		d1 := new(big.Int).Add(priv.D, one)
		d1Inv := new(big.Int).ModInverse(d1, N)
		s.Mul(s, d1Inv)
		s.Mod(s, N)
		if s.Sign() != 0 {
			break
		}
	}
	return
}

func Sm2Verify(pub *PublicKey, msg, uid []byte, r, s *big.Int) bool {
	c := pub.Curve
	N := c.Params().N
	one := new(big.Int).SetInt64(1)
	if r.Cmp(one) < 0 || s.Cmp(one) < 0 {
		return false
	}
	if r.Cmp(N) >= 0 || s.Cmp(N) >= 0 {
		return false
	}
	za, err := ZA(pub, uid)
	if err != nil {
		return false
	}
	e, err := msgHash(za, msg)
	if err != nil {
		return false
	}
	t := new(big.Int).Add(r, s)
	t.Mod(t, N)
	if t.Sign() == 0 {
		return false
	}
	var x *big.Int
	x1, y1 := c.ScalarBaseMult(s.Bytes())
	x2, y2 := c.ScalarMult(pub.X, pub.Y, t.Bytes())
	x, _ = c.Add(x1, y1, x2, y2)

	x.Add(x, e)
	x.Mod(x, N)
	return x.Cmp(r) == 0
}

func msgHash(za, msg []byte) (*big.Int, error) {
	e := sm3.New()
	e.Write(za)
	e.Write(msg)
	return new(big.Int).SetBytes(e.Sum(nil)[:32]), nil
}

// ZA = H256(ENTLA || IDA || a || b || xG || yG || xA || yA)
func ZA(pub *PublicKey, uid []byte) ([]byte, error) {
	za := sm3.New()
	uidLen := len(uid)
	if uidLen >= 8192 {
		return []byte{}, errors.New("SM2: uid too large")
	}
	Entla := uint16(8 * uidLen)
	za.Write([]byte{byte((Entla >> 8) & 0xFF)})
	za.Write([]byte{byte(Entla & 0xFF)})
	za.Write(uid)
	za.Write(sm2P256ToBig(&sm2P256.a).Bytes())
	za.Write(sm2P256.B.Bytes())
	za.Write(sm2P256.Gx.Bytes())
	za.Write(sm2P256.Gy.Bytes())

	xBuf := pub.X.Bytes()
	yBuf := pub.Y.Bytes()
	if n := len(xBuf); n < 32 {
		xBuf = append(zeroByteSlice()[:32-n], xBuf...)
	}
	za.Write(xBuf)
	za.Write(yBuf)
	return za.Sum(nil)[:32], nil
}

// 32byte
func zeroByteSlice() []byte {
	return []byte{
		0, 0, 0, 0,
		0, 0, 0, 0,
		0, 0, 0, 0,
		0, 0, 0, 0,
		0, 0, 0, 0,
		0, 0, 0, 0,
		0, 0, 0, 0,
		0, 0, 0, 0,
	}
}

/*
 * sm2密文结构如下:
 *  x
 *  y
 *  hash
 *  CipherText
 */
func Encrypt(pub *PublicKey, data []byte) ([]byte, error) {
	length := len(data)
	for {
		c := []byte{}
		curve := pub.Curve
		k, err := randFieldElement(curve, rand.Reader)
		if err != nil {
			return nil, err
		}
		x1, y1 := curve.ScalarBaseMult(k.Bytes())
		x2, y2 := curve.ScalarMult(pub.X, pub.Y, k.Bytes())
		x1Buf := x1.Bytes()
		y1Buf := y1.Bytes()
		x2Buf := x2.Bytes()
		y2Buf := y2.Bytes()
		if n := len(x1Buf); n < 32 {
<<<<<<< HEAD
			x1Buf = append(zeroByteSlice[:32-n], x1Buf...)
		}
		if n := len(y1Buf); n < 32 {
			y1Buf = append(zeroByteSlice[:32-n], y1Buf...)
		}
		if n := len(x2Buf); n < 32 {
			x2Buf = append(zeroByteSlice[:32-n], x2Buf...)
		}
		if n := len(y2Buf); n < 32 {
			y2Buf = append(zeroByteSlice[:32-n], y2Buf...)
=======
			x1Buf = append(zeroByteSlice()[:32-n], x1Buf...)
		}
		if n := len(y1Buf); n < 32 {
			y1Buf = append(zeroByteSlice()[:32-n], y1Buf...)
		}
		if n := len(x2Buf); n < 32 {
			x2Buf = append(zeroByteSlice()[:32-n], x2Buf...)
		}
		if n := len(y2Buf); n < 32 {
			y2Buf = append(zeroByteSlice()[:32-n], y2Buf...)
>>>>>>> 0b26aafa
		}
		c = append(c, x1Buf...) // x分量
		c = append(c, y1Buf...) // y分量
		tm := []byte{}
		tm = append(tm, x2Buf...)
		tm = append(tm, data...)
		tm = append(tm, y2Buf...)
		h := sm3.Sm3Sum(tm)
		c = append(c, h...)
		ct, ok := kdf(x2Buf, y2Buf, length) // 密文
		if !ok {
			continue
		}
		c = append(c, ct...)
		for i := 0; i < length; i++ {
			c[96+i] ^= data[i]
		}
		return append([]byte{0x04}, c...), nil
	}
}

func Decrypt(priv *PrivateKey, data []byte) ([]byte, error) {
	data = data[1:]
	length := len(data) - 96
	curve := priv.Curve
	x := new(big.Int).SetBytes(data[:32])
	y := new(big.Int).SetBytes(data[32:64])
	x2, y2 := curve.ScalarMult(x, y, priv.D.Bytes())
	x2Buf := x2.Bytes()
	y2Buf := y2.Bytes()
	if n := len(x2Buf); n < 32 {
<<<<<<< HEAD
		x2Buf = append(zeroByteSlice[:32-n], x2Buf...)
	}
	if n := len(y2Buf); n < 32 {
		y2Buf = append(zeroByteSlice[:32-n], y2Buf...)
	}

=======
		x2Buf = append(zeroByteSlice()[:32-n], x2Buf...)
	}
	if n := len(y2Buf); n < 32 {
		y2Buf = append(zeroByteSlice()[:32-n], y2Buf...)
	}
>>>>>>> 0b26aafa
	c, ok := kdf(x2Buf, y2Buf, length)
	if !ok {
		return nil, errors.New("Decrypt: failed to decrypt")
	}
	for i := 0; i < length; i++ {
		c[i] ^= data[i+96]
	}
	tm := []byte{}
	tm = append(tm, x2Buf...)
	tm = append(tm, c...)
	tm = append(tm, y2Buf...)
	h := sm3.Sm3Sum(tm)
	if bytes.Compare(h, data[64:96]) != 0 {
		return c, errors.New("Decrypt: failed to decrypt")
	}
	return c, nil
}

type zr struct {
	io.Reader
}

func (z *zr) Read(dst []byte) (n int, err error) {
	for i := range dst {
		dst[i] = 0
	}
	return len(dst), nil
}

var zeroReader = &zr{}

func getLastBit(a *big.Int) uint {
	return a.Bit(0)
}

func Compress(a *PublicKey) []byte {
	buf := []byte{}
	yp := getLastBit(a.Y)
	buf = append(buf, a.X.Bytes()...)
	if n := len(a.X.Bytes()); n < 32 {
		buf = append(zeroByteSlice()[:(32-n)], buf...)
	}
	buf = append([]byte{byte(yp)}, buf...)
	return buf
}

func Decompress(a []byte) *PublicKey {
	var aa, xx, xx3 sm2P256FieldElement

	P256Sm2()
	x := new(big.Int).SetBytes(a[1:])
	curve := sm2P256
	sm2P256FromBig(&xx, x)
	sm2P256Square(&xx3, &xx)       // x3 = x ^ 2
	sm2P256Mul(&xx3, &xx3, &xx)    // x3 = x ^ 2 * x
	sm2P256Mul(&aa, &curve.a, &xx) // a = a * x
	sm2P256Add(&xx3, &xx3, &aa)
	sm2P256Add(&xx3, &xx3, &curve.b)

	y2 := sm2P256ToBig(&xx3)
	y := new(big.Int).ModSqrt(y2, sm2P256.P)
	if getLastBit(y) != uint(a[0]) {
		y.Sub(sm2P256.P, y)
	}
	return &PublicKey{
		Curve: P256Sm2(),
		X:     x,
		Y:     y,
	}
}<|MERGE_RESOLUTION|>--- conflicted
+++ resolved
@@ -408,18 +408,6 @@
 		x2Buf := x2.Bytes()
 		y2Buf := y2.Bytes()
 		if n := len(x1Buf); n < 32 {
-<<<<<<< HEAD
-			x1Buf = append(zeroByteSlice[:32-n], x1Buf...)
-		}
-		if n := len(y1Buf); n < 32 {
-			y1Buf = append(zeroByteSlice[:32-n], y1Buf...)
-		}
-		if n := len(x2Buf); n < 32 {
-			x2Buf = append(zeroByteSlice[:32-n], x2Buf...)
-		}
-		if n := len(y2Buf); n < 32 {
-			y2Buf = append(zeroByteSlice[:32-n], y2Buf...)
-=======
 			x1Buf = append(zeroByteSlice()[:32-n], x1Buf...)
 		}
 		if n := len(y1Buf); n < 32 {
@@ -430,7 +418,6 @@
 		}
 		if n := len(y2Buf); n < 32 {
 			y2Buf = append(zeroByteSlice()[:32-n], y2Buf...)
->>>>>>> 0b26aafa
 		}
 		c = append(c, x1Buf...) // x分量
 		c = append(c, y1Buf...) // y分量
@@ -462,20 +449,11 @@
 	x2Buf := x2.Bytes()
 	y2Buf := y2.Bytes()
 	if n := len(x2Buf); n < 32 {
-<<<<<<< HEAD
-		x2Buf = append(zeroByteSlice[:32-n], x2Buf...)
-	}
-	if n := len(y2Buf); n < 32 {
-		y2Buf = append(zeroByteSlice[:32-n], y2Buf...)
-	}
-
-=======
 		x2Buf = append(zeroByteSlice()[:32-n], x2Buf...)
 	}
 	if n := len(y2Buf); n < 32 {
 		y2Buf = append(zeroByteSlice()[:32-n], y2Buf...)
 	}
->>>>>>> 0b26aafa
 	c, ok := kdf(x2Buf, y2Buf, length)
 	if !ok {
 		return nil, errors.New("Decrypt: failed to decrypt")
